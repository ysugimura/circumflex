--- conflicted
+++ resolved
@@ -3,7 +3,6 @@
 import ru.circumflex.core._
 import org.specs.runner.JUnit4
 import org.specs.Specification
-import Convertions._
 
 class SpecsTest extends JUnit4(CircumflexCoreSpec)
 
@@ -12,17 +11,11 @@
   class MainRouter extends RequestRouter {
     get("/") = "preved"
     get("/ctx") = if (ctx == null) "null" else ctx.toString
-<<<<<<< HEAD
-    get("/capture/?"r, headers('Accept -> "+/+")) =
-        "Accept$1 is " + param('Accept)(1) + "; " +
-        "Accept$2 is " + param('Accept)(2)
-=======
     get("/capture/?"r, accept("+/+") & content_type("+/+")) =
         "Accept$1 is " + matching('Accept)(1) + "; " +
         "Accept$2 is " + matching('Accept)(2) + "; " +
         "Content$1 is " + matching("Content-Type")(1) + "; " +
         "Content$2 is " + matching("Content-Type")(2)
->>>>>>> 00fa4b69
     get("/capture/(.*)"r) = "uri$1 is " + uri(1)
     get("/decode me") = "preved"
     post("/post") = "preved"
@@ -53,8 +46,6 @@
     get("/filename/:name.:ext") = uri('name) + uri('ext)
     get("*/one/:two/+.:three") =
       uri(1) + uri('two) + uri(3) + uri('three)
-<<<<<<< HEAD
-=======
 
     // Extractors
     get("/self/:name/:id", accept("+/+")) {
@@ -65,7 +56,6 @@
       case host("localhost") => "local"
       case _                 => "remote"
     }
->>>>>>> 00fa4b69
   }
 
   doBeforeSpec{
