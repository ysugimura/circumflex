package ru.circumflex.orm

import com.mchange.v2.c3p0.ComboPooledDataSource
import ru.circumflex.core.Circumflex
import java.sql.{Timestamp, PreparedStatement, ResultSet, Connection}
import java.util.Date
import javax.naming.InitialContext
import javax.sql.DataSource
import ORM._
import org.slf4j.LoggerFactory
import collection.mutable.Queue

// ## Configuration

/**
 * `ORM` singleton aggregates all ORM-related interfaces into a single
 * configuration object.
 */
object ORM {

  protected[orm] val ormLog = LoggerFactory.getLogger("ru.circumflex.orm")

  // ### Global Configuration Objects

  /**
   * Connection provider.
   * Can be overriden with `orm.connectionProvider` configuration parameter.
   */
  val connectionProvider: ConnectionProvider = Circumflex("orm.connectionProvider") match {
    case Some(p: ConnectionProvider) => p
    case Some(c: Class[ConnectionProvider]) => c.newInstance
    case Some(s: String) => Circumflex.loadClass[ConnectionProvider](s).newInstance
    case _ => DefaultConnectionProvider
  }

  /**
   * SQL dialect.
   * Can be overriden with `orm.dialect` configuration parameter.
   */
  val dialect: Dialect = Circumflex("orm.dialect") match {
    case Some(d: Dialect) => d
    case Some(c: Class[Dialect]) => c.newInstance
    case Some(s: String) => Circumflex.loadClass[Dialect](s).newInstance
    case _ => DefaultDialect
  }

  /**
   * SQL type converter.
   * Can be overriden with `orm.typeConverter` configuration parameter.
   */
  val typeConverter: TypeConverter = Circumflex("orm.typeConverter") match {
    case Some(tc: TypeConverter) => tc
    case Some(c: Class[TypeConverter]) => c.newInstance
    case Some(s: String) => Circumflex.loadClass[TypeConverter](s).newInstance
    case _ => DefaultTypeConverter
  }

<<<<<<< HEAD
  /**
   * The schema name which is used if not specified explicitly.
   * Can be overriden with `orm.defaultSchema` configuration parameter.
   */
  val defaultSchema = Circumflex.cfg("orm.defaultSchema") match {
    case Some(s: String) => new Schema(s)
    case _ => new Schema("public")
  }

  /**
   * Transaction manager.
   * Can be overriden with `orm.transactionManager` configuration parameter.
   */
  val transactionManager: TransactionManager = Circumflex.cfg("orm.transactionManager") match {
=======
  val defaultSchemaName = Circumflex("orm.defaultSchema") match {
    case Some(s: String) => s
    case _ => "public"
  }

  val transactionManager: TransactionManager = Circumflex("orm.transactionManager") match {
>>>>>>> f1026a0f
    case Some(tm: TransactionManager) => tm
    case Some(c: Class[TransactionManager]) => c.newInstance
    case Some(s: String) => Circumflex.loadClass[TransactionManager](s).newInstance
    case _ => DefaultTransactionManager
  }

  /**
   * Thread local to hold temporary aliases.
   *
   * This is necessary to propagate an alias from `RelationNode` to `Field` with
   * the help of implicits.
   */
  private val _lastAlias = new ThreadLocal[String]

  def lastAlias: Option[String] =
    if (_lastAlias.get == null) None
    else (Some(_lastAlias.get))
  def lastAlias(alias: String): Unit = _lastAlias.set(alias)

}

// ### Connection provider

/**
 * *Connection provider* is used to acquire JDBC connections throughout the application.
 */
trait ConnectionProvider {

  /**
   * Open new JDBC connection.
   */
  def openConnection: Connection

}

/**
 * Default `ConnectionProvider` implementation. It behaves as follows:
 *
 *  * if `orm.connection.datasource` is set, use it to acquire data source
 *  from JNDI;
 *  * if `orm.connection.datasource` is missing, construct a connection
 *  pool using [c3p0][] and following configuration parameters:
 *     * `orm.connection.driver`
 *     * `orm.connection.url`
 *     * `orm.connection.username`
 *     * `orm.connection.password`
 *   * set *auto-commit* for each connection to `false`
 *   * set the transaction isolation level to the value `orm.connection.isolation`
 *   (or use `READ COMMITTED` by default)
 *
 * If c3p0 data source is used you can fine tune it's configuration with `c3p0.properties`
 * file (see [c3p0 documentation][c3p0-cfg] for more details).
 *
 * Though `DefaultConnectionProvider` is an optimal choice for most applications, you
 * can create your own connection provider by implementing the `ConnectionProvider` trait
 * and setting the `orm.connectionProvider` configuration parameter.
 *
 *   [c3p0]: http://www.mchange.com/projects/c3p0
 *   [c3p0-cfg]: http://www.mchange.com/projects/c3p0/index.html#configuration_properties
 */
class DefaultConnectionProvider extends ConnectionProvider {

  protected val isolation: Int = Circumflex.cfg("orm.connection.isolation") match {
    case Some("none") => Connection.TRANSACTION_NONE
    case Some("read_uncommitted") => Connection.TRANSACTION_READ_UNCOMMITTED
    case Some("read_committed") => Connection.TRANSACTION_READ_COMMITTED
    case Some("repeatable_read") => Connection.TRANSACTION_REPEATABLE_READ
    case Some("serializable") => Connection.TRANSACTION_SERIALIZABLE
    case _ => {
      ormLog.info("Using READ COMMITTED isolation, override 'orm.connection.isolation' if necesssary.")
      Connection.TRANSACTION_READ_COMMITTED
    }
  }

  /**
   * Configure datasource instance. It is retrieved from JNDI if 'orm.connection.datasource'
   * is specified or is constructed using c3p0 otherwise.
   */
  protected val ds: DataSource = Circumflex.cfg("orm.connection.datasource") match {
    case Some(jndiName: String) => {
      val ctx = new InitialContext
      val ds = ctx.lookup(jndiName).asInstanceOf[DataSource]
      ormLog.info("Using JNDI datasource ({}).", jndiName)
      ds
    }
    case _ => {
      ormLog.info("Using c3p0 connection pooling.")
      val driver = Circumflex.cfg("orm.connection.driver") match {
        case Some(s: String) => s
        case _ =>
          throw new ORMException("Missing mandatory configuration parameter 'orm.connection.driver'.")
      }
      val url = Circumflex.cfg("orm.connection.url") match {
        case Some(s: String) => s
        case _ =>
          throw new ORMException("Missing mandatory configuration parameter 'orm.connection.url'.")
      }
      val username = Circumflex.cfg("orm.connection.username") match {
        case Some(s: String) => s
        case _ =>
          throw new ORMException("Missing mandatory configuration parameter 'orm.connection.username'.")
      }
      val password = Circumflex.cfg("orm.connection.password") match {
        case Some(s: String) => s
        case _ =>
          throw new ORMException("Missing mandatory configuration parameter 'orm.connection.password'.")
      }
      val ds = new ComboPooledDataSource()
      ds.setDriverClass(driver)
      ds.setJdbcUrl(url)
      ds.setUser(username)
      ds.setPassword(password)
      ds
    }
  }

  def dataSource: DataSource = ds

  /**
   * Open a new JDBC connection.
   */
  def openConnection: Connection = {
    val conn = dataSource.getConnection
    conn.setAutoCommit(false)
    conn.setTransactionIsolation(isolation)
    return conn
  }

}

object DefaultConnectionProvider extends DefaultConnectionProvider

// ### Type converter

/**
 * *Type converters* are used to read atomic values from JDBC result sets and to set
 * JDBC prepared statement values for execution. If you intend to use custom types,
 * provide your own implementation.
 */
trait TypeConverter {

  /**
   * Read a value from specified `ResultSet` at specified column `alias`.
   */
  def read(rs: ResultSet, alias: String): Any = {
    val result = rs.getObject(alias)
    if (rs.wasNull) return null
    else return result
  }

  /**
   * Write a value to specified `PreparedStatement` at specified `paramIndex`.
   */
  def write(st: PreparedStatement, parameter: Any, paramIndex: Int): Unit = parameter match {
    case Some(p) => write(st, p, paramIndex)
    case None | null => st.setObject(paramIndex, null)
    case value => st.setObject(paramIndex, convert(value))
  }

  /**
   * Convert a value.
   */
  def convert(value: Any): Any = value match {
    case (p: Date) => new Timestamp(p.getTime)
    case value => value
  }

  /**
   * Convert a value and return it literally (with quoting strings).
   */
  def toString(value: Any): String = convert(value) match {
    case None | null => "null"
    case s: String => dialect.quoteLiteral(s)
    case d: Timestamp => dialect.quoteLiteral(d.toString)
    case other => other.toString
  }
}

object DefaultTypeConverter extends TypeConverter<|MERGE_RESOLUTION|>--- conflicted
+++ resolved
@@ -8,7 +8,6 @@
 import javax.sql.DataSource
 import ORM._
 import org.slf4j.LoggerFactory
-import collection.mutable.Queue
 
 // ## Configuration
 
@@ -55,12 +54,11 @@
     case _ => DefaultTypeConverter
   }
 
-<<<<<<< HEAD
   /**
    * The schema name which is used if not specified explicitly.
    * Can be overriden with `orm.defaultSchema` configuration parameter.
    */
-  val defaultSchema = Circumflex.cfg("orm.defaultSchema") match {
+  val defaultSchema = Circumflex("orm.defaultSchema") match {
     case Some(s: String) => new Schema(s)
     case _ => new Schema("public")
   }
@@ -69,15 +67,7 @@
    * Transaction manager.
    * Can be overriden with `orm.transactionManager` configuration parameter.
    */
-  val transactionManager: TransactionManager = Circumflex.cfg("orm.transactionManager") match {
-=======
-  val defaultSchemaName = Circumflex("orm.defaultSchema") match {
-    case Some(s: String) => s
-    case _ => "public"
-  }
-
   val transactionManager: TransactionManager = Circumflex("orm.transactionManager") match {
->>>>>>> f1026a0f
     case Some(tm: TransactionManager) => tm
     case Some(c: Class[TransactionManager]) => c.newInstance
     case Some(s: String) => Circumflex.loadClass[TransactionManager](s).newInstance
@@ -140,7 +130,7 @@
  */
 class DefaultConnectionProvider extends ConnectionProvider {
 
-  protected val isolation: Int = Circumflex.cfg("orm.connection.isolation") match {
+  protected val isolation: Int = Circumflex("orm.connection.isolation") match {
     case Some("none") => Connection.TRANSACTION_NONE
     case Some("read_uncommitted") => Connection.TRANSACTION_READ_UNCOMMITTED
     case Some("read_committed") => Connection.TRANSACTION_READ_COMMITTED
@@ -156,7 +146,7 @@
    * Configure datasource instance. It is retrieved from JNDI if 'orm.connection.datasource'
    * is specified or is constructed using c3p0 otherwise.
    */
-  protected val ds: DataSource = Circumflex.cfg("orm.connection.datasource") match {
+  protected val ds: DataSource = Circumflex("orm.connection.datasource") match {
     case Some(jndiName: String) => {
       val ctx = new InitialContext
       val ds = ctx.lookup(jndiName).asInstanceOf[DataSource]
@@ -165,22 +155,22 @@
     }
     case _ => {
       ormLog.info("Using c3p0 connection pooling.")
-      val driver = Circumflex.cfg("orm.connection.driver") match {
+      val driver = Circumflex("orm.connection.driver") match {
         case Some(s: String) => s
         case _ =>
           throw new ORMException("Missing mandatory configuration parameter 'orm.connection.driver'.")
       }
-      val url = Circumflex.cfg("orm.connection.url") match {
+      val url = Circumflex("orm.connection.url") match {
         case Some(s: String) => s
         case _ =>
           throw new ORMException("Missing mandatory configuration parameter 'orm.connection.url'.")
       }
-      val username = Circumflex.cfg("orm.connection.username") match {
+      val username = Circumflex("orm.connection.username") match {
         case Some(s: String) => s
         case _ =>
           throw new ORMException("Missing mandatory configuration parameter 'orm.connection.username'.")
       }
-      val password = Circumflex.cfg("orm.connection.password") match {
+      val password = Circumflex("orm.connection.password") match {
         case Some(s: String) => s
         case _ =>
           throw new ORMException("Missing mandatory configuration parameter 'orm.connection.password'.")
